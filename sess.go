--- conflicted
+++ resolved
@@ -35,17 +35,11 @@
 
 // Handle a connection session
 func (s *session) Serve() error {
-<<<<<<< HEAD
-	p := protocol.NewProtocol(s.Conn, s.Conn)
+	p := protocol.NewTransport(s.Conn, s.Conn)
 	s.statements = map[string]*pgx.PreparedStatement{}
 	s.portals = map[string]*portal{}
 
 	suMsg, err := p.StartUp()
-=======
-	t := protocol.NewTransport(s.Conn, s.Conn)
-
-	msg, err := t.StartUp()
->>>>>>> b9a75a51
 	if err != nil {
 		return err
 	}
@@ -104,11 +98,7 @@
 
 	// query-cycle
 	for {
-<<<<<<< HEAD
 		msg, err := p.NextFrontendMessage()
-=======
-		msg, err = t.Read()
->>>>>>> b9a75a51
 		if err != nil {
 			return err
 		}
@@ -118,7 +108,6 @@
 		case *pgproto3.Terminate:
 			s.Conn.Close()
 			return nil // client terminated intentionally
-<<<<<<< HEAD
 		case *pgproto3.Query:
 			q := &query{transport: p, sql: msg.(*pgproto3.Query).String, queryer: s.Server, execer: s.Server}
 			err = q.Run(s)
@@ -133,35 +122,6 @@
 		}
 		for _, m := range res {
 			err = p.Write(m)
-=======
-		case protocol.Query:
-			sql, err := msg.QueryText()
-			if err != nil {
-				return err
-			}
-			q := &query{transport: t, sql: sql, queryer: s.Server, execer: s.Server}
-			err = q.Run(s)
-			if err != nil {
-				return err
-			}
-		case protocol.Describe:
-			err = t.Write(protocol.ErrorResponse(fmt.Errorf("not implemented")))
-			if err != nil {
-				return err
-			}
-		case protocol.Parse:
-			err = t.Write(protocol.ErrorResponse(fmt.Errorf("not implemented")))
-			if err != nil {
-				return err
-			}
-		case protocol.Bind:
-			err = t.Write(protocol.ErrorResponse(fmt.Errorf("not implemented")))
-			if err != nil {
-				return err
-			}
-		case protocol.Execute:
-			err = t.Write(protocol.ErrorResponse(fmt.Errorf("not implemented")))
->>>>>>> b9a75a51
 			if err != nil {
 				break
 			}
