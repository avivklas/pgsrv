--- conflicted
+++ resolved
@@ -47,11 +47,7 @@
 			return nil, err
 		}
 
-<<<<<<< HEAD
-		raw, err := t.readBody()
-=======
 		msg, err = t.read()
->>>>>>> d6b21630
 		if err != nil {
 			return nil, err
 		}
