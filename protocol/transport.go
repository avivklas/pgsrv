--- conflicted
+++ resolved
@@ -108,11 +108,7 @@
 
 	if t.transaction == nil {
 		switch msg.(type) {
-<<<<<<< HEAD
-		case *pgproto3.Parse, *pgproto3.Bind:
-=======
 		case *pgproto3.Parse, *pgproto3.Bind, *pgproto3.Describe:
->>>>>>> 0af6bcdc
 			t.beginTransaction()
 		}
 	} else {
