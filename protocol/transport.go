--- conflicted
+++ resolved
@@ -1,89 +1,21 @@
 package protocol
 
 import (
-<<<<<<< HEAD
-	"encoding/binary"
-	"fmt"
-=======
->>>>>>> 1bc6847f
 	"github.com/jackc/pgx/pgproto3"
 	"io"
 )
 
-<<<<<<< HEAD
-// NewTransport creates a protocol
-func NewTransport(r io.Reader, w io.Writer) *Transport {
-	backend, _ := pgproto3.NewBackend(r, nil)
-	return &Transport{
-		R:       r,
-		W:       w,
-		backend: backend,
-=======
 // NewTransport creates a Transport
 func NewTransport(rw io.ReadWriter) *Transport {
 	b, _ := pgproto3.NewBackend(rw, nil)
 	return &Transport{
 		w: rw,
 		r: b,
->>>>>>> 1bc6847f
 	}
 }
 
 // Transport manages the underlying wire protocol between backend and frontend.
 type Transport struct {
-<<<<<<< HEAD
-	R           io.Reader
-	W           io.Writer
-	backend     *pgproto3.Backend
-	initialized bool
-	transaction *transaction
-}
-
-// StartUp handles the very first messages exchange between frontend and backend of new session
-func (t *Transport) StartUp() (Message, error) {
-	// read the initial connection startup message
-	raw, err := t.readBody()
-	if err != nil {
-		return nil, err
-	}
-
-	msg := Message(raw)
-
-	if msg.IsCancel() {
-		return msg, nil
-	}
-
-	if msg.IsTLSRequest() {
-		// currently we don't support TLS.
-		err := t.Write(TLSResponse(false))
-		if err != nil {
-			return nil, err
-		}
-
-		msg, err = t.read()
-		if err != nil {
-			return nil, err
-		}
-		msg = Message(raw)
-	}
-
-	v, err := msg.StartupVersion()
-	if err != nil {
-		return nil, err
-	}
-
-	if v != "3.0" {
-		return nil, fmt.Errorf("unsupported protocol version %s", v)
-	}
-
-	t.initialized = true
-
-	return msg, nil
-}
-
-func (t *Transport) beginTransaction() {
-	t.transaction = &transaction{transport: t, in: []pgproto3.FrontendMessage{}, out: []Message{}}
-=======
 	w           io.Writer
 	r           *pgproto3.Backend
 	transaction *transaction
@@ -91,7 +23,6 @@
 
 func (t *Transport) beginTransaction() {
 	t.transaction = &transaction{transport: t}
->>>>>>> 1bc6847f
 }
 
 func (t *Transport) endTransaction() (err error) {
@@ -107,16 +38,6 @@
 //
 // NextFrontendMessage expects to be called only after a call to Handshake without an error response
 // otherwise, an error is returned
-<<<<<<< HEAD
-func (t *Transport) Read() (msg Message, err error) {
-	return t.read()
-}
-
-// NextFrontendMessage reads and returns a single message from the connection.
-// NextFrontendMessage expects to be called only after a call to StartUp without an error response
-// otherwise, an error is returned
-=======
->>>>>>> 1bc6847f
 func (t *Transport) NextFrontendMessage() (msg pgproto3.FrontendMessage, err error) {
 	if t.transaction != nil {
 		msg, err = t.transaction.NextFrontendMessage()
@@ -141,28 +62,6 @@
 		switch msg.(type) {
 		case *pgproto3.Query, *pgproto3.Sync:
 			err = t.endTransaction()
-<<<<<<< HEAD
-		}
-	}
-
-	return
-}
-
-func (t *Transport) readFrontendMessage() (pgproto3.FrontendMessage, error) {
-	return t.backend.Receive()
-}
-
-func (t *Transport) read() (Message, error) {
-	typeChar := make([]byte, 1)
-
-	if t.initialized {
-		// we've already started up, so all future messages are MUST start with
-		// a single-byte type identifier.
-		_, err := t.R.Read(typeChar)
-		if err != nil {
-			return nil, err
-=======
->>>>>>> 1bc6847f
 		}
 	}
 
