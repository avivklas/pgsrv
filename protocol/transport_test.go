--- conflicted
+++ resolved
@@ -47,11 +47,7 @@
 
 		msg := make(chan pgproto3.FrontendMessage)
 		go func() {
-<<<<<<< HEAD
-			m, err := p.NextFrontendMessage()
-=======
 			m, err := transport.NextFrontendMessage()
->>>>>>> 1bc6847f
 			require.NoError(t, err)
 
 			msg <- m
@@ -65,12 +61,6 @@
 		require.NoError(t, err)
 
 		res := <-msg
-<<<<<<< HEAD
-
-		require.IsTypef(t, &pgproto3.Query{}, res,
-			"expected protocol to identify sent message as type %T. actual: %T", &pgproto3.Query{}, res)
-=======
->>>>>>> 1bc6847f
 
 		require.IsTypef(t, &pgproto3.Query{}, res,
 			"expected protocol to identify sent message as type %T. actual: %T", &pgproto3.Query{}, res)
@@ -86,11 +76,7 @@
 
 			go func() {
 				for {
-<<<<<<< HEAD
-					_, err := p.NextFrontendMessage()
-=======
 					_, err := transport.NextFrontendMessage()
->>>>>>> 1bc6847f
 					require.NoError(t, err)
 				}
 			}()
@@ -112,25 +98,15 @@
 
 			go func() {
 				for {
-<<<<<<< HEAD
-					m, err := p.NextFrontendMessage()
-=======
 					m, err := transport.NextFrontendMessage()
->>>>>>> 1bc6847f
 					require.NoError(t, err)
 
 					err = nil
 					switch m.(type) {
 					case *pgproto3.Parse:
-<<<<<<< HEAD
-						err = p.Write(ParseComplete)
-					case *pgproto3.Bind:
-						err = p.Write(BindComplete)
-=======
 						err = transport.Write(ParseComplete)
 					case *pgproto3.Bind:
 						err = transport.Write(BindComplete)
->>>>>>> 1bc6847f
 					}
 					require.NoError(t, err)
 				}
