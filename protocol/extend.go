--- conflicted
+++ resolved
@@ -1,16 +1,10 @@
 package protocol
 
 import (
-<<<<<<< HEAD
-	"github.com/jackc/pgx"
-	"github.com/jackc/pgx/pgio"
-	"github.com/jackc/pgx/pgproto3"
-=======
 	"fmt"
 	"github.com/jackc/pgx/pgio"
 	"github.com/jackc/pgx/pgproto3"
 	nodes "github.com/lfittl/pg_query_go/nodes"
->>>>>>> 1bc6847f
 )
 
 // ParseComplete is sent when backend parsed a prepared statement successfully
@@ -38,23 +32,6 @@
 	pgio.SetInt32(res[sp:], int32(len(res[sp:])))
 
 	return Message(res), nil
-}
-
-// ParameterDescription is sent when backend received Describe message from frontend
-// with ObjectType = 'S' - requesting to describe prepared statement with a provided name
-func ParameterDescription(ps *pgx.PreparedStatement) Message {
-	res := []byte{'t'}
-	sp := len(res)
-	res = pgio.AppendInt32(res, -1)
-
-	res = pgio.AppendUint16(res, uint16(len(ps.ParameterOIDs)))
-	for _, oid := range ps.ParameterOIDs {
-		res = pgio.AppendUint32(res, uint32(oid))
-	}
-
-	pgio.SetInt32(res[sp:], int32(len(res[sp:])))
-
-	return Message(res)
 }
 
 // transaction represents a sequence of frontend and backend messages
